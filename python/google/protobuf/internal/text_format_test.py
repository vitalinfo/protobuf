--- conflicted
+++ resolved
@@ -35,13 +35,8 @@
 __author__ = 'kenton@google.com (Kenton Varda)'
 
 import re
-import unittest
-<<<<<<< HEAD
 
 import six
-
-from google.protobuf import text_format
-=======
 
 import unittest
 from google.protobuf.internal import _parameterized
@@ -51,16 +46,11 @@
 from google.protobuf import unittest_pb2
 from google.protobuf import unittest_proto3_arena_pb2
 from google.protobuf.internal import api_implementation
->>>>>>> 38a56ee4
 from google.protobuf.internal import test_util
 from google.protobuf import text_format
 
-<<<<<<< HEAD
-class TextFormatTest(unittest.TestCase):
-=======
 # Base class with some common functionality.
 class TextFormatBase(unittest.TestCase):
->>>>>>> 38a56ee4
 
   def ReadGolden(self, golden_filename):
     with test_util.GoldenFile(golden_filename) as f:
@@ -110,13 +100,8 @@
         ' "\\000\\001\\007\\010\\014\\n\\r\\t\\013\\\\\\\'\\""\n'
         'repeated_string: "\\303\\274\\352\\234\\237"\n')
 
-<<<<<<< HEAD
-  def testPrintExoticUnicodeSubclass(self):
-    class UnicodeSub(six.text_type):
-=======
   def testPrintExoticUnicodeSubclass(self, message_module):
     class UnicodeSub(unicode):
->>>>>>> 38a56ee4
       pass
     message = message_module.TestAllTypes()
     message.repeated_string.append(UnicodeSub(u'\u00fc\ua71f'))
@@ -246,43 +231,8 @@
     message.c = 123
     self.assertEqual('c: 123\n', str(message))
 
-<<<<<<< HEAD
-  def RemoveRedundantZeros(self, text):
-    # Some platforms print 1e+5 as 1e+005.  This is fine, but we need to remove
-    # these zeros in order to match the golden file.
-    text = text.replace('e+0','e+').replace('e+0','e+') \
-               .replace('e-0','e-').replace('e-0','e-')
-    # Floating point fields are printed with .0 suffix even if they are
-    # actualy integer numbers.
-    text = re.compile('\.0$', re.MULTILINE).sub('', text)
-    return text
-
-  def testParseGolden(self):
-    golden_text = '\n'.join(self.ReadGolden('text_format_unittest_data.txt'))
-    parsed_message = unittest_pb2.TestAllTypes()
-    r = text_format.Parse(golden_text, parsed_message)
-    self.assertIs(r, parsed_message)
-
-    message = unittest_pb2.TestAllTypes()
-    test_util.SetAllFields(message)
-    self.assertEqual(message, parsed_message)
-
-  def testParseGoldenExtensions(self):
-    golden_text = '\n'.join(self.ReadGolden(
-        'text_format_unittest_extensions_data.txt'))
-    parsed_message = unittest_pb2.TestAllExtensions()
-    text_format.Parse(golden_text, parsed_message)
-
-    message = unittest_pb2.TestAllExtensions()
-    test_util.SetAllExtensions(message)
-    self.assertEqual(message, parsed_message)
-
-  def testParseAllFields(self):
-    message = unittest_pb2.TestAllTypes()
-=======
   def testParseAllFields(self, message_module):
     message = message_module.TestAllTypes()
->>>>>>> 38a56ee4
     test_util.SetAllFields(message)
     ascii_text = text_format.MessageToString(message)
 
@@ -292,45 +242,8 @@
     if message_module is unittest_pb2:
       test_util.ExpectAllFieldsSet(self, message)
 
-<<<<<<< HEAD
-  def testParseAllExtensions(self):
-    message = unittest_pb2.TestAllExtensions()
-    test_util.SetAllExtensions(message)
-    ascii_text = text_format.MessageToString(message)
-
-    parsed_message = unittest_pb2.TestAllExtensions()
-    text_format.Parse(ascii_text, parsed_message)
-    self.assertEqual(message, parsed_message)
-
-  def testParseMessageSet(self):
-    message = unittest_pb2.TestAllTypes()
-    text = ('repeated_uint64: 1\n'
-            'repeated_uint64: 2\n')
-    text_format.Parse(text, message)
-    self.assertEqual(1, message.repeated_uint64[0])
-    self.assertEqual(2, message.repeated_uint64[1])
-
-    message = unittest_mset_pb2.TestMessageSetContainer()
-    text = ('message_set {\n'
-            '  [protobuf_unittest.TestMessageSetExtension1] {\n'
-            '    i: 23\n'
-            '  }\n'
-            '  [protobuf_unittest.TestMessageSetExtension2] {\n'
-            '    str: \"foo\"\n'
-            '  }\n'
-            '}\n')
-    text_format.Parse(text, message)
-    ext1 = unittest_mset_pb2.TestMessageSetExtension1.message_set_extension
-    ext2 = unittest_mset_pb2.TestMessageSetExtension2.message_set_extension
-    self.assertEqual(23, message.message_set.Extensions[ext1].i)
-    self.assertEqual('foo', message.message_set.Extensions[ext2].str)
-
-  def testParseExotic(self):
-    message = unittest_pb2.TestAllTypes()
-=======
   def testParseExotic(self, message_module):
     message = message_module.TestAllTypes()
->>>>>>> 38a56ee4
     text = ('repeated_int64: -9223372036854775808\n'
             'repeated_uint64: 18446744073709551615\n'
             'repeated_double: 123.456\n'
@@ -374,11 +287,7 @@
     message = message_module.TestAllTypes()
     text = ''
     text_format.Parse(text, message)
-<<<<<<< HEAD
-    self.assertEqual(unittest_pb2.TestAllTypes(), message)
-=======
-    self.assertEquals(message_module.TestAllTypes(), message)
->>>>>>> 38a56ee4
+    self.assertEqual(message_module.TestAllTypes(), message)
 
   def testParseInvalidUtf8(self, message_module):
     message = message_module.TestAllTypes()
@@ -493,7 +402,7 @@
 
     message = unittest_pb2.TestAllTypes()
     test_util.SetAllFields(message)
-    self.assertEquals(message, parsed_message)
+    self.assertEqual(message, parsed_message)
 
   def testPrintAllFields(self):
     message = unittest_pb2.TestAllTypes()
@@ -546,7 +455,7 @@
 
     message = unittest_pb2.TestAllTypes()
     test_util.SetAllFields(message)
-    self.assertEquals(message, parsed_message)
+    self.assertEqual(message, parsed_message)
 
   def testPrintMap(self):
     message = map_unittest_pb2.TestMap()
@@ -647,8 +556,8 @@
     text_format.Parse(text, message)
     ext1 = unittest_mset_pb2.TestMessageSetExtension1.message_set_extension
     ext2 = unittest_mset_pb2.TestMessageSetExtension2.message_set_extension
-    self.assertEquals(23, message.message_set.Extensions[ext1].i)
-    self.assertEquals('foo', message.message_set.Extensions[ext2].str)
+    self.assertEqual(23, message.message_set.Extensions[ext1].i)
+    self.assertEqual('foo', message.message_set.Extensions[ext2].str)
 
   def testPrintAllExtensions(self):
     message = unittest_pb2.TestAllExtensions()
@@ -673,7 +582,7 @@
 
     message = unittest_pb2.TestAllExtensions()
     test_util.SetAllExtensions(message)
-    self.assertEquals(message, parsed_message)
+    self.assertEqual(message, parsed_message)
 
   def testParseAllExtensions(self):
     message = unittest_pb2.TestAllExtensions()
@@ -730,10 +639,6 @@
 
   def testParseDuplicateScalars(self):
     message = unittest_pb2.TestAllTypes()
-<<<<<<< HEAD
-    test_util.SetAllFields(message)
-    self.assertEqual(message, parsed_message)
-=======
     text = ('optional_int32: 42 '
             'optional_int32: 67')
     self.assertRaisesRegexp(
@@ -741,7 +646,6 @@
         ('1:36 : Message type "protobuf_unittest.TestAllTypes" should not '
          'have multiple "optional_int32" fields.'),
         text_format.Parse, text, message)
->>>>>>> 38a56ee4
 
   def testParseGroupNotClosed(self):
     message = unittest_pb2.TestAllTypes()
