--- conflicted
+++ resolved
@@ -88,41 +88,6 @@
   // @@protoc_insertion_point(copy_constructor:google.protobuf.Empty)
 }
 
-<<<<<<< HEAD
-void Empty::SharedCtor() {
-}
-
-Empty::~Empty() {
-  // @@protoc_insertion_point(destructor:google.protobuf.Empty)
-  if (GetArenaForAllocation() != nullptr) return;
-  SharedDtor();
-  _internal_metadata_.Delete<::PROTOBUF_NAMESPACE_ID::UnknownFieldSet>();
-}
-
-inline void Empty::SharedDtor() {
-  GOOGLE_DCHECK(GetArenaForAllocation() == nullptr);
-}
-
-void Empty::ArenaDtor(void* object) {
-  Empty* _this = reinterpret_cast< Empty* >(object);
-  (void)_this;
-}
-void Empty::RegisterArenaDtor(::PROTOBUF_NAMESPACE_ID::Arena*) {
-}
-void Empty::SetCachedSize(int size) const {
-  _cached_size_.Set(size);
-}
-
-void Empty::Clear() {
-// @@protoc_insertion_point(message_clear_start:google.protobuf.Empty)
-  ::PROTOBUF_NAMESPACE_ID::uint32 cached_has_bits = 0;
-  // Prevent compiler warnings about cached_has_bits being unused
-  (void) cached_has_bits;
-
-  _internal_metadata_.Clear<::PROTOBUF_NAMESPACE_ID::UnknownFieldSet>();
-}
-=======
->>>>>>> 562fc946
 
 
 
