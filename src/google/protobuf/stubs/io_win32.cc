// Protocol Buffers - Google's data interchange format
// Copyright 2008 Google Inc.  All rights reserved.
// https://developers.google.com/protocol-buffers/
//
// Redistribution and use in source and binary forms, with or without
// modification, are permitted provided that the following conditions are
// met:
//
//     * Redistributions of source code must retain the above copyright
// notice, this list of conditions and the following disclaimer.
//     * Redistributions in binary form must reproduce the above
// copyright notice, this list of conditions and the following disclaimer
// in the documentation and/or other materials provided with the
// distribution.
//     * Neither the name of Google Inc. nor the names of its
// contributors may be used to endorse or promote products derived from
// this software without specific prior written permission.
//
// THIS SOFTWARE IS PROVIDED BY THE COPYRIGHT HOLDERS AND CONTRIBUTORS
// "AS IS" AND ANY EXPRESS OR IMPLIED WARRANTIES, INCLUDING, BUT NOT
// LIMITED TO, THE IMPLIED WARRANTIES OF MERCHANTABILITY AND FITNESS FOR
// A PARTICULAR PURPOSE ARE DISCLAIMED. IN NO EVENT SHALL THE COPYRIGHT
// OWNER OR CONTRIBUTORS BE LIABLE FOR ANY DIRECT, INDIRECT, INCIDENTAL,
// SPECIAL, EXEMPLARY, OR CONSEQUENTIAL DAMAGES (INCLUDING, BUT NOT
// LIMITED TO, PROCUREMENT OF SUBSTITUTE GOODS OR SERVICES; LOSS OF USE,
// DATA, OR PROFITS; OR BUSINESS INTERRUPTION) HOWEVER CAUSED AND ON ANY
// THEORY OF LIABILITY, WHETHER IN CONTRACT, STRICT LIABILITY, OR TORT
// (INCLUDING NEGLIGENCE OR OTHERWISE) ARISING IN ANY WAY OUT OF THE USE
// OF THIS SOFTWARE, EVEN IF ADVISED OF THE POSSIBILITY OF SUCH DAMAGE.

// Author: laszlocsomor@google.com (Laszlo Csomor)
//
// Implementation for long-path-aware open/mkdir/access/etc. on Windows, as well
// as for the supporting utility functions.
//
// These functions convert the input path to an absolute Windows path
// with "\\?\" prefix, then pass that to _wopen/_wmkdir/_waccess/etc.
// (declared in <io.h>) respectively. This allows working with files/directories
// whose paths are longer than MAX_PATH (260 chars).
//
// This file is only used on Windows, it's empty on other platforms.

#if defined(_WIN32)

// Comment this out to fall back to using the ANSI versions (open, mkdir, ...)
// instead of the Unicode ones (_wopen, _wmkdir, ...). Doing so can be useful to
// debug failing tests if that's caused by the long path support.
#define SUPPORT_LONGPATHS

#include <ctype.h>
#include <direct.h>
#include <errno.h>
#include <fcntl.h>
#include <io.h>
#include <sys/stat.h>
#include <sys/types.h>
#include <wctype.h>
#include <windows.h>

#include <google/protobuf/stubs/io_win32.h>
#include <google/protobuf/stubs/scoped_ptr.h>

#include <memory>
#include <sstream>
#include <string>
#include <vector>

namespace google {
namespace protobuf {
namespace internal {
namespace win32 {
namespace {

using std::string;
using std::wstring;

template <typename char_type>
struct CharTraits {
  static bool is_alpha(char_type ch);
};

template <>
struct CharTraits<char> {
  static bool is_alpha(char ch) { return isalpha(ch); }
};

template <>
struct CharTraits<wchar_t> {
  static bool is_alpha(wchar_t ch) { return iswalpha(ch); }
};

template <typename char_type>
bool null_or_empty(const char_type* s) {
  return s == nullptr || *s == 0;
}

// Returns true if the path starts with a drive letter, e.g. "c:".
// Note that this won't check for the "\" after the drive letter, so this also
// returns true for "c:foo" (which is "c:\${PWD}\foo").
// This check requires that a path not have a longpath prefix ("\\?\").
template <typename char_type>
bool has_drive_letter(const char_type* ch) {
  return CharTraits<char_type>::is_alpha(ch[0]) && ch[1] == ':';
}

// Returns true if the path starts with a longpath prefix ("\\?\").
template <typename char_type>
bool has_longpath_prefix(const char_type* path) {
  return path[0] == '\\' && path[1] == '\\' && path[2] == '?' &&
         path[3] == '\\';
}

template <typename char_type>
bool is_separator(char_type c) {
  return c == '/' || c == '\\';
}

// Returns true if the path starts with a drive specifier (e.g. "c:\").
template <typename char_type>
bool is_path_absolute(const char_type* path) {
  return has_drive_letter(path) && is_separator(path[2]);
}

template <typename char_type>
bool is_drive_relative(const char_type* path) {
  return has_drive_letter(path) && (path[2] == 0 || !is_separator(path[2]));
}

wstring join_paths(const wstring& path1, const wstring& path2) {
  if (path1.empty() || is_path_absolute(path2.c_str()) ||
      has_longpath_prefix(path2.c_str())) {
    return path2;
  }
  if (path2.empty()) {
    return path1;
  }

  if (is_separator(path1[path1.size() - 1])) {
    return is_separator(path2[0]) ? (path1 + path2.substr(1))
                                       : (path1 + path2);
  } else {
    return is_separator(path2[0]) ? (path1 + path2)
                                       : (path1 + L'\\' + path2);
  }
}

wstring normalize(wstring path) {
  if (has_longpath_prefix(path.c_str())) {
    path = path.substr(4);
  }

<<<<<<< HEAD
  static const string dot(".");
  static const string dotdot("..");
  const char *p = path.c_str();
=======
  static const wstring dot(L".");
  static const wstring dotdot(L"..");
>>>>>>> 88e5573b

  std::vector<wstring> segments;
  int segment_start = -1;
  // Find the path segments in `path` (separated by "/").
  for (int i = 0;; ++i) {
<<<<<<< HEAD
    if (!is_separator(p[i]) && p[i] != '\0') {
=======
    if (!is_separator(path[i]) && path[i] != L'\0') {
>>>>>>> 88e5573b
      // The current character does not end a segment, so start one unless it's
      // already started.
      if (segment_start < 0) {
        segment_start = i;
      }
    } else if (segment_start >= 0 && i > segment_start) {
      // The current character is "/" or "\0", so this ends a segment.
      // Add that to `segments` if there's anything to add; handle "." and "..".
<<<<<<< HEAD
      string segment(p, segment_start, i - segment_start);
=======
      wstring segment(path, segment_start, i - segment_start);
>>>>>>> 88e5573b
      segment_start = -1;
      if (segment == dotdot) {
        if (!segments.empty() &&
            (!has_drive_letter(segments[0].c_str()) || segments.size() > 1)) {
          segments.pop_back();
        }
      } else if (segment != dot && !segment.empty()) {
        segments.push_back(segment);
      }
    }
<<<<<<< HEAD
    if (p[i] == '\0') {
=======
    if (path[i] == L'\0') {
>>>>>>> 88e5573b
      break;
    }
  }

  // Handle the case when `path` is just a drive specifier (or some degenerate
  // form of it, e.g. "c:\..").
  if (segments.size() == 1 && segments[0].size() == 2 &&
      has_drive_letter(segments[0].c_str())) {
    return segments[0] + L'\\';
  }

  // Join all segments.
  bool first = true;
  std::wstringstream result;
  for (int i = 0; i < segments.size(); ++i) {
    if (!first) {
      result << L'\\';
    }
    first = false;
    result << segments[i];
  }
  // Preserve trailing separator if the input contained it.
<<<<<<< HEAD
  if (!path.empty() && is_separator(p[path.size() - 1])) {
    result << '\\';
=======
  if (!path.empty() && is_separator(path[path.size() - 1])) {
    result << L'\\';
>>>>>>> 88e5573b
  }
  return result.str();
}

bool as_windows_path(const char* path, wstring* result) {
  if (null_or_empty(path)) {
    result->clear();
    return true;
  }
  wstring wpath;
  if (!strings::utf8_to_wcs(path, &wpath)) {
    return false;
  }
  if (has_longpath_prefix(wpath.c_str())) {
    *result = wpath;
    return true;
  }
  if (is_separator(path[0]) || is_drive_relative(path)) {
    return false;
  }


  if (!is_path_absolute(wpath.c_str())) {
    int size = ::GetCurrentDirectoryW(0, NULL);
    if (size == 0 && GetLastError() != ERROR_INSUFFICIENT_BUFFER) {
      return false;
    }
    scoped_array<WCHAR> wcwd(new WCHAR[size]);
    ::GetCurrentDirectoryW(size, wcwd.get());
    wpath = join_paths(wcwd.get(), wpath);
  }
  wpath = normalize(wpath);
  if (!has_longpath_prefix(wpath.c_str())) {
    // Add the "\\?\" prefix unconditionally. This way we prevent the Win32 API
    // from processing the path and "helpfully" removing trailing dots from the
    // path, for example.
    // See https://github.com/bazelbuild/bazel/issues/2935
    wpath = wstring(L"\\\\?\\") + wpath;
  }
  *result = wpath;
  return true;
}

}  // namespace

int open(const char* path, int flags, int mode) {
#ifdef SUPPORT_LONGPATHS
  wstring wpath;
  if (!as_windows_path(path, &wpath)) {
    errno = ENOENT;
    return -1;
  }
  return ::_wopen(wpath.c_str(), flags, mode);
#else
  return ::_open(path, flags, mode);
#endif
}

int mkdir(const char* path, int _mode) {
#ifdef SUPPORT_LONGPATHS
  wstring wpath;
  if (!as_windows_path(path, &wpath)) {
    errno = ENOENT;
    return -1;
  }
  return ::_wmkdir(wpath.c_str());
#else   // not SUPPORT_LONGPATHS
  return ::_mkdir(path);
#endif  // not SUPPORT_LONGPATHS
}

int access(const char* path, int mode) {
#ifdef SUPPORT_LONGPATHS
  wstring wpath;
  if (!as_windows_path(path, &wpath)) {
    errno = ENOENT;
    return -1;
  }
  return ::_waccess(wpath.c_str(), mode);
#else
  return ::_access(path, mode);
#endif
}

int chdir(const char* path) {
#ifdef SUPPORT_LONGPATHS
  wstring wpath;
  if (!as_windows_path(path, &wpath)) {
    errno = ENOENT;
    return -1;
  }
  return ::_wchdir(wpath.c_str());
#else
  return ::_chdir(path);
#endif
}

int stat(const char* path, struct _stat* buffer) {
#ifdef SUPPORT_LONGPATHS
  wstring wpath;
  if (!as_windows_path(path, &wpath)) {
    errno = ENOENT;
    return -1;
  }
  return ::_wstat(wpath.c_str(), buffer);
#else   // not SUPPORT_LONGPATHS
  return ::_stat(path, buffer);
#endif  // not SUPPORT_LONGPATHS
}

FILE* fopen(const char* path, const char* mode) {
#ifdef SUPPORT_LONGPATHS
  if (null_or_empty(path)) {
    errno = EINVAL;
    return NULL;
  }
  wstring wpath;
  if (!as_windows_path(path, &wpath)) {
    errno = ENOENT;
    return NULL;
  }
  wstring wmode;
  if (!strings::utf8_to_wcs(mode, &wmode)) {
    errno = EINVAL;
    return NULL;
  }
  return ::_wfopen(wpath.c_str(), wmode.c_str());
#else
  return ::fopen(path, mode);
#endif
}

int close(int fd) { return ::close(fd); }

int dup(int fd) { return ::_dup(fd); }

int dup2(int fd1, int fd2) { return ::_dup2(fd1, fd2); }

int read(int fd, void* buffer, size_t size) {
  return ::_read(fd, buffer, size);
}

int setmode(int fd, int mode) { return ::_setmode(fd, mode); }

int write(int fd, const void* buffer, size_t size) {
  return ::_write(fd, buffer, size);
}

wstring testonly_utf8_to_winpath(const char* path) {
  wstring wpath;
  return as_windows_path(path, &wpath) ? wpath : wstring();
}

namespace strings {

bool wcs_to_mbs(const WCHAR* s, string* out, bool outUtf8) {
  if (null_or_empty(s)) {
    out->clear();
    return true;
  }
  BOOL usedDefaultChar = FALSE;
  SetLastError(0);
  int size = WideCharToMultiByte(
      outUtf8 ? CP_UTF8 : CP_ACP, 0, s, -1, NULL, 0, NULL,
      outUtf8 ? NULL : &usedDefaultChar);
  if ((size == 0 && GetLastError() != ERROR_INSUFFICIENT_BUFFER)
      || usedDefaultChar) {
    return false;
  }
  scoped_array<CHAR> astr(new CHAR[size]);
  WideCharToMultiByte(
      outUtf8 ? CP_UTF8 : CP_ACP, 0, s, -1, astr.get(), size, NULL, NULL);
  out->assign(astr.get());
  return true;
}

bool mbs_to_wcs(const char* s, wstring* out, bool inUtf8) {
  if (null_or_empty(s)) {
    out->clear();
    return true;
  }

  SetLastError(0);
  int size =
      MultiByteToWideChar(inUtf8 ? CP_UTF8 : CP_ACP, 0, s, -1, NULL, 0);
  if (size == 0 && GetLastError() != ERROR_INSUFFICIENT_BUFFER) {
    return false;
  }
  scoped_array<WCHAR> wstr(new WCHAR[size]);
  MultiByteToWideChar(
      inUtf8 ? CP_UTF8 : CP_ACP, 0, s, -1, wstr.get(), size + 1);
  out->assign(wstr.get());
  return true;
}

bool utf8_to_wcs(const char* input, wstring* out) {
  return mbs_to_wcs(input, out, true);
}

bool wcs_to_utf8(const wchar_t* input, string* out) {
  return wcs_to_mbs(input, out, true);
}

}  // namespace strings
}  // namespace win32
}  // namespace internal
}  // namespace protobuf
}  // namespace google

#endif  // defined(_WIN32)<|MERGE_RESOLUTION|>--- conflicted
+++ resolved
@@ -149,24 +149,15 @@
     path = path.substr(4);
   }
 
-<<<<<<< HEAD
-  static const string dot(".");
-  static const string dotdot("..");
-  const char *p = path.c_str();
-=======
   static const wstring dot(L".");
   static const wstring dotdot(L"..");
->>>>>>> 88e5573b
+  const WCHAR* p = path.c_str();
 
   std::vector<wstring> segments;
   int segment_start = -1;
   // Find the path segments in `path` (separated by "/").
   for (int i = 0;; ++i) {
-<<<<<<< HEAD
-    if (!is_separator(p[i]) && p[i] != '\0') {
-=======
-    if (!is_separator(path[i]) && path[i] != L'\0') {
->>>>>>> 88e5573b
+    if (!is_separator(p[i]) && p[i] != L'\0') {
       // The current character does not end a segment, so start one unless it's
       // already started.
       if (segment_start < 0) {
@@ -175,11 +166,7 @@
     } else if (segment_start >= 0 && i > segment_start) {
       // The current character is "/" or "\0", so this ends a segment.
       // Add that to `segments` if there's anything to add; handle "." and "..".
-<<<<<<< HEAD
-      string segment(p, segment_start, i - segment_start);
-=======
-      wstring segment(path, segment_start, i - segment_start);
->>>>>>> 88e5573b
+      wstring segment(p, segment_start, i - segment_start);
       segment_start = -1;
       if (segment == dotdot) {
         if (!segments.empty() &&
@@ -190,11 +177,7 @@
         segments.push_back(segment);
       }
     }
-<<<<<<< HEAD
-    if (p[i] == '\0') {
-=======
-    if (path[i] == L'\0') {
->>>>>>> 88e5573b
+    if (p[i] == L'\0') {
       break;
     }
   }
@@ -217,13 +200,8 @@
     result << segments[i];
   }
   // Preserve trailing separator if the input contained it.
-<<<<<<< HEAD
   if (!path.empty() && is_separator(p[path.size() - 1])) {
-    result << '\\';
-=======
-  if (!path.empty() && is_separator(path[path.size() - 1])) {
     result << L'\\';
->>>>>>> 88e5573b
   }
   return result.str();
 }
