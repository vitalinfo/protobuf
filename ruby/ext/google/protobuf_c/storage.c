--- conflicted
+++ resolved
@@ -473,16 +473,12 @@
   return (offset + granularity - 1) & ~(granularity - 1);
 }
 
-<<<<<<< HEAD
-void create_layout(Descriptor* desc) {
-=======
 bool is_value_field(const upb_fielddef* f) {
   return upb_fielddef_isseq(f) || upb_fielddef_issubmsg(f) ||
          upb_fielddef_isstring(f);
 }
 
-MessageLayout* create_layout(const Descriptor* desc) {
->>>>>>> 63e4a3ec
+MessageLayout* create_layout(Descriptor* desc) {
   const upb_msgdef *msgdef = desc->msgdef;
   MessageLayout* layout = ALLOC(MessageLayout);
   int nfields = upb_msgdef_numfields(msgdef);
